"""Environment for training cooperative merging behaviors in a loop merge."""

from flow.envs.base_env import Env
from flow.core import rewards
from gym.spaces.box import Box
import numpy as np

ADDITIONAL_ENV_PARAMS = {
    # maximum acceleration for autonomous vehicles, in m/s^2
    "max_accel": 3,
    # maximum deceleration for autonomous vehicles, in m/s^2
    "max_decel": 3,
    # desired velocity for all vehicles in the network, in m/s
    "target_velocity": 10,
    # number of observable vehicles preceding the rl vehicle
    "n_preceding": 2,
    # number of observable vehicles following the rl vehicle
    "n_following": 2,
    # number of observable merging-in vehicle from the larger loop
    "n_merging_in": 2,
}


class TwoLoopsMergePOEnv(Env):
    """Environment for training cooperative merging behaviors in a loop merge.

    WARNING: only supports 1 RL vehicle

    Required from env_params:

    * max_accel: maximum acceleration for autonomous vehicles, in m/s^2
    * max_decel: maximum deceleration for autonomous vehicles, in m/s^2
    * target_velocity: desired velocity for all vehicles in the network, in m/s
    * n_preceding: number of observable vehicles preceding the rl vehicle
    * n_following: number of observable vehicles following the rl vehicle
    * n_merging_in: number of observable merging-in vehicle from the larger
      loop

    States
        Observation space is the single RL vehicle, the 2 vehicles preceding
        it, the 2 vehicles following it, the next 2 vehicles to merge in, the
        queue length, and the average velocity of the inner and outer rings.

    Actions
        Actions are a list of acceleration for each rl vehicles, bounded by the
        maximum accelerations and decelerations specified in EnvParams. The
        actions are assigned in order of a sorting mechanism (see Sorting).

    Rewards
        Rewards system-level proximity to a desired velocity while penalizing
        variances in the headways between consecutive vehicles.

    Termination
        A rollout is terminated if the time horizon is reached or if two
        vehicles collide into one another.

    Sorting
        Vehicles in this environment are sorted by their get_x_by_id values.
        The vehicle ids are then sorted by rl vehicles, then human-driven
        vehicles.
    """

    def __init__(self, env_params, sim_params, scenario):
        for p in ADDITIONAL_ENV_PARAMS.keys():
            if p not in env_params.additional_params:
                raise KeyError(
                    'Environment parameter "{}" not supplied'.format(p))

        self.n_preceding = env_params.additional_params["n_preceding"]
        self.n_following = env_params.additional_params["n_following"]
        self.n_merging_in = env_params.additional_params["n_merging_in"]
        self.n_obs_vehicles = \
            1 + self.n_preceding + self.n_following + self.n_merging_in

        self.obs_var_labels = \
            ["speed", "pos", "queue_length", "velocity_stats"]

        super().__init__(env_params, sim_params, scenario)

        self.sorted_ids = np.asarray(self.initial_ids)
        self.sorted_extra_data = np.asarray(self.initial_ids)

    @property
    def observation_space(self):
        """See class definition."""
        return Box(
            low=0,
            high=np.inf,
            shape=(2 * self.n_obs_vehicles + 3, ),
            dtype=np.float32)

    @property
    def action_space(self):
        """See class definition."""
        return Box(
            low=-np.abs(self.env_params.additional_params["max_decel"]),
            high=self.env_params.additional_params["max_accel"],
            shape=(self.k.vehicle.num_rl_vehicles, ),
            dtype=np.float32)

    def _apply_rl_actions(self, rl_actions):
        """See class definition."""
        sorted_rl_ids = [
            veh_id for veh_id in self.sorted_ids
            if veh_id in self.k.vehicle.get_rl_ids()
        ]
        self.k.vehicle.apply_acceleration(sorted_rl_ids, rl_actions)

    def compute_reward(self, rl_actions, **kwargs):
        """See class definition."""
        vel_reward = rewards.desired_velocity(self, fail=kwargs["fail"])

        # Use a similar weighting of of the headway reward as the velocity
        # reward
        max_cost = np.array(
            [self.env_params.additional_params["target_velocity"]
             ] * self.k.vehicle.num_vehicles)
        max_cost = np.linalg.norm(max_cost)
        normalization = self.k.scenario.length() / self.k.vehicle.num_vehicles
        headway_reward = 0.2 * max_cost * rewards.penalize_headway_variance(
            self.k.vehicle, self.sorted_extra_data, normalization)
        return vel_reward + headway_reward

    def get_state(self, **kwargs):
        """See class definition."""
        vel = np.zeros(self.n_obs_vehicles)
        pos = np.zeros(self.n_obs_vehicles)

        sorted = self.sorted_extra_data
        merge_len = self.k.scenario.network.intersection_length

        # Merge stretch is pos 0.0-25.5 (ish), so actively merging vehicles
        # are sorted at the front of the list. Otherwise, vehicles closest to
        # the merge are at the end of the list (effectively reverse sorted).
        if self.k.vehicle.get_x_by_id(sorted[0]) < \
                merge_len and self.k.vehicle.get_x_by_id(
                sorted[1]) < merge_len:
            if not sorted[0].startswith("merge") and \
                    not sorted[1].startswith("merge"):
                vid1 = sorted[-1]
                vid2 = sorted[-2]
            elif not sorted[0].startswith("merge"):
                vid1 = sorted[1]
                vid2 = sorted[-1]
            elif not sorted[1].startswith("merge"):
                vid1 = sorted[0]
                vid2 = sorted[-1]
            else:
                vid1 = sorted[1]
                vid2 = sorted[0]
        elif self.k.vehicle.get_x_by_id(sorted[0]) < merge_len:
            vid1 = sorted[0]
            vid2 = sorted[-1]
        else:
            vid1 = sorted[-1]
            vid2 = sorted[-2]
        pos[-2] = self.k.vehicle.get_x_by_id(vid1)
        pos[-1] = self.k.vehicle.get_x_by_id(vid2)
        vel[-2] = self.k.vehicle.get_speed(vid1)
        vel[-1] = self.k.vehicle.get_speed(vid2)

        # find and eliminate all the vehicles on the outer ring
        num_inner = len(sorted)

        rl_vehID = self.k.vehicle.get_rl_ids()[0]
        rl_srtID, = np.where(sorted == rl_vehID)
        rl_srtID = rl_srtID[0]

        # FIXME(cathywu) hardcoded for self.num_preceding = 2
        lead_id1 = sorted[(rl_srtID + 1) % num_inner]
        lead_id2 = sorted[(rl_srtID + 2) % num_inner]
        # FIXME(cathywu) hardcoded for self.num_following = 2
        follow_id1 = sorted[(rl_srtID - 1) % num_inner]
        follow_id2 = sorted[(rl_srtID - 2) % num_inner]
        vehicles = [rl_vehID[0], lead_id1, lead_id2, follow_id1, follow_id2]

        vel[:self.n_obs_vehicles - self.n_merging_in] = np.array(
            self.k.vehicle.get_speed(vehicles))
        pos[:self.n_obs_vehicles - self.n_merging_in] = np.array(
            [self.k.vehicle.get_x_by_id(veh_id) for veh_id in vehicles])

        # normalize the speed
        # FIXME(cathywu) can divide by self.max_speed
        normalized_vel = np.array(vel) / self.k.scenario.max_speed()

        # normalize the position
        normalized_pos = np.array(pos) / self.k.scenario.length()

        # Compute number of vehicles in the outer ring
        queue_length = np.zeros(1)
        queue_length[0] = len(sorted) - num_inner

        # Compute mean velocity on inner and outer rings
        # Note: merging vehicles count towards the inner ring stats
        vel_stats = np.zeros(2)
        vel_all = self.k.vehicle.get_speed(sorted)
        vel_stats[0] = np.mean(vel_all[:num_inner])
        vel_stats[1] = np.mean(vel_all[num_inner:])
        vel_stats = np.nan_to_num(vel_stats)

        return np.concatenate(
            (normalized_vel, normalized_pos, queue_length, vel_stats))

<<<<<<< HEAD
    def additional_command(self):
        # collect list of sorted vehicle ids
        self.sorted_ids, self.sorted_extra_data = self.sort_by_position()

    def reset(self):
        super().reset()

        # collect list of sorted vehicle ids
        self.sorted_ids, self.sorted_extra_data = self.sort_by_position()

    def sort_by_position(self):
        """
        See parent class.
=======
    @property
    def sorted_ids(self):
        """Sort vehicle IDs with separated humans and AVs.
>>>>>>> 53130764

        Instead of being sorted by a global reference, vehicles in this
        environment are sorted with regards to which ring this currently
        reside on.
        """
        pos = [self.k.vehicle.get_x_by_id(veh_id)
               for veh_id in self.k.vehicle.get_ids()]
        sorted_indx = np.argsort(pos)
        sorted_ids = np.array(self.k.vehicle.get_ids())[sorted_indx]

<<<<<<< HEAD
        sorted_human_ids = [
            veh_id for veh_id in sorted_ids
            if veh_id not in self.k.vehicle.get_rl_ids()
        ]

        sorted_rl_ids = [
            veh_id for veh_id in sorted_ids
            if veh_id in self.k.vehicle.get_rl_ids()
        ]
=======
        sorted_human_ids = [veh_id for veh_id in sorted_ids
                            if veh_id not in self.k.vehicle.get_rl_ids()]

        sorted_rl_ids = [veh_id for veh_id in sorted_ids
                         if veh_id in self.k.vehicle.get_rl_ids()]
>>>>>>> 53130764

        sorted_separated_ids = sorted_human_ids + sorted_rl_ids

        return sorted_separated_ids

    @property
    def sorted_extra_data(self):
        """Sort vehicle IDs.

        Instead of being sorted by a global reference, vehicles in this
        environment are sorted with regards to which ring this currently
        reside on.
        """
        pos = [self.k.vehicle.get_x_by_id(veh_id)
               for veh_id in self.k.vehicle.get_ids()]
        sorted_indx = np.argsort(pos)
        sorted_ids = np.array(self.k.vehicle.get_ids())[sorted_indx]

        return sorted_ids<|MERGE_RESOLUTION|>--- conflicted
+++ resolved
@@ -76,9 +76,6 @@
             ["speed", "pos", "queue_length", "velocity_stats"]
 
         super().__init__(env_params, sim_params, scenario)
-
-        self.sorted_ids = np.asarray(self.initial_ids)
-        self.sorted_extra_data = np.asarray(self.initial_ids)
 
     @property
     def observation_space(self):
@@ -201,25 +198,9 @@
         return np.concatenate(
             (normalized_vel, normalized_pos, queue_length, vel_stats))
 
-<<<<<<< HEAD
-    def additional_command(self):
-        # collect list of sorted vehicle ids
-        self.sorted_ids, self.sorted_extra_data = self.sort_by_position()
-
-    def reset(self):
-        super().reset()
-
-        # collect list of sorted vehicle ids
-        self.sorted_ids, self.sorted_extra_data = self.sort_by_position()
-
-    def sort_by_position(self):
-        """
-        See parent class.
-=======
     @property
     def sorted_ids(self):
         """Sort vehicle IDs with separated humans and AVs.
->>>>>>> 53130764
 
         Instead of being sorted by a global reference, vehicles in this
         environment are sorted with regards to which ring this currently
@@ -230,23 +211,11 @@
         sorted_indx = np.argsort(pos)
         sorted_ids = np.array(self.k.vehicle.get_ids())[sorted_indx]
 
-<<<<<<< HEAD
-        sorted_human_ids = [
-            veh_id for veh_id in sorted_ids
-            if veh_id not in self.k.vehicle.get_rl_ids()
-        ]
-
-        sorted_rl_ids = [
-            veh_id for veh_id in sorted_ids
-            if veh_id in self.k.vehicle.get_rl_ids()
-        ]
-=======
         sorted_human_ids = [veh_id for veh_id in sorted_ids
                             if veh_id not in self.k.vehicle.get_rl_ids()]
 
         sorted_rl_ids = [veh_id for veh_id in sorted_ids
                          if veh_id in self.k.vehicle.get_rl_ids()]
->>>>>>> 53130764
 
         sorted_separated_ids = sorted_human_ids + sorted_rl_ids
 
