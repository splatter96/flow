--- conflicted
+++ resolved
@@ -741,12 +741,8 @@
             nodes[indx]["type"] = "traffic_light"
 
         for node in nodes:
-<<<<<<< HEAD
+            # for nodes that have traffic lights that haven't been added
             if node["id"] not in tl_ids \
-=======
-            # for nodes that have traffic lights that haven't been added
-            if node["id"] not in traffic_lights.get_ids() \
->>>>>>> 8b760a64
                     and node.get("type", None) == "traffic_light":
                 traffic_lights.add(node["id"])
 
