--- conflicted
+++ resolved
@@ -107,10 +107,6 @@
         if TRAIN:
             ray.init(address='auto')
             config = PPOConfig().environment(env="myMergeEnv").rollouts(num_rollout_workers=7).resources(num_cpus_per_worker=1)
-<<<<<<< HEAD
-            algo = config.build(use_copy=False)
-=======
->>>>>>> e32d57e2
 
             if USE_GPU:
                 config.resources(num_gpus=1)
@@ -126,11 +122,7 @@
             algo.save()
 
         elif EVAL:
-<<<<<<< HEAD
-            pol = Policy.from_checkpoint("/home/paul/checkpoint_000400/")['default_policy']
-=======
             pol = Policy.from_checkpoint("/home/paul/checkpoint_000100/")['default_policy']
->>>>>>> e32d57e2
             num_steps = self.env.env_params.horizon
 
             for i in range(num_runs):
