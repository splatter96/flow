"""
Example of a multi-lane network with human-driven vehicles.
"""
from flow.core.params import SumoParams, EnvParams, NetParams, InitialConfig, \
    InFlows
from flow.core.vehicles import Vehicles
from flow.core.traffic_lights import TrafficLights

from flow.scenarios.bridge_toll.gen import BBTollGenerator
from flow.scenarios.bridge_toll.scenario import BBTollScenario
from flow.controllers.lane_change_controllers import *
from flow.controllers.velocity_controllers import HandTunedVelocityController, FeedbackController
from flow.controllers.car_following_models import SumoCarFollowingController
from flow.controllers.routing_controllers import ContinuousRouter
from flow.core.params import SumoLaneChangeParams
from flow.envs.bottleneck_env import DesiredVelocityEnv
from flow.core.experiment import SumoExperiment

import numpy as np

def bottleneck(sumo_binary=None):

    SCALING = 1
    NUM_LANES = 4*SCALING  # number of lanes in the widest highway
    DISABLE_TB = True
    DISABLE_RAMP_METER = True
    AV_FRAC = .000001

    if sumo_binary is None:
        sumo_binary = "sumo-gui"
    sumo_params = SumoParams(sim_step = 0.5, sumo_binary=sumo_binary, overtake_right=False)

    vehicles = Vehicles()

    vehicles.add(veh_id="human",
                 speed_mode=31,
                 lane_change_controller=(SumoLaneChangeController, {}),
                 acceleration_controller=(SumoCarFollowingController, {}),
                 # routing_controller=(ContinuousRouter, {}),
                 lane_change_mode=1621,
                 sumo_lc_params=SumoLaneChangeParams(lcKeepRight=0),
                 num_vehicles=5)

    vehicles.add(veh_id="followerstopper",
                 lane_change_controller=(SumoLaneChangeController, {}),
                 # acceleration_controller=(HandTunedVelocityController, {"v_regions":[23, 5, 1, 60, 60, 60, 60, 60, 60]}),
                 acceleration_controller=(FeedbackController, {"K":10, "desired_bottleneck_density":0.003, "danger_edges":["3", "4", "5"]}),
                 routing_controller=(ContinuousRouter, {}),
                 lane_change_mode=1621,
                 sumo_lc_params=SumoLaneChangeParams(lcKeepRight=0),
                 speed_mode=9,
                 num_vehicles=5)

    horizon = 500
    num_segments = [("1", 1, False), ("2", 3, True), ("3", 3, True),
                    ("4", 1, True), ("5", 1, False)]
    additional_env_params = {"target_velocity": 40, "num_steps": horizon,
                             "disable_tb": True, "disable_ramp_metering": True,
                             "segments": num_segments}
    env_params = EnvParams(additional_params=additional_env_params,
                           lane_change_duration=1)

    # flow rate

    # MAX OF 3600 vehicles per lane per hour i.e. flow_rate <= 3600 *
    flow_rate = 2000 * SCALING
    # percentage of flow coming out of each lane
    # flow_dist = np.random.dirichlet(np.ones(NUM_LANES), size=1)[0]
    flow_dist = np.ones(NUM_LANES)/NUM_LANES

    inflow = InFlows()
<<<<<<< HEAD
    for i in range(NUM_LANES):
        lane_num = str(i)
        veh_per_hour = flow_rate * flow_dist[i]
        print(veh_per_hour)
        veh_per_second = veh_per_hour/3600
        print(veh_per_second)
        inflow.add(veh_type="human", edge="1", probability=veh_per_second*0.70,#vehsPerHour=veh_per_hour *0.8,
                   departLane=lane_num, departSpeed=10)
        inflow.add(veh_type="followerstopper", edge="1", probability=veh_per_second*0.30,#vehsPerHour=veh_per_hour * 0.2,
                   departLane=lane_num, departSpeed=10)
=======
    inflow.add(veh_type="human", edge="1", vehs_per_hour=flow_rate*(1-AV_FRAC),#vehsPerHour=veh_per_hour *0.8,
               departLane="random", departSpeed=10)
    inflow.add(veh_type="followerstopper", edge="1", vehs_per_hour=flow_rate*AV_FRAC,#vehsPerHour=veh_per_hour * 0.2,
               departLane="random", departSpeed=10)
>>>>>>> 4374f317

    traffic_lights = TrafficLights()
    if not DISABLE_TB:
        traffic_lights.add(node_id="2")
    if not DISABLE_RAMP_METER:
        traffic_lights.add(node_id="3")

    additional_net_params = {"scaling": SCALING}
    net_params = NetParams(in_flows=inflow,
                           no_internal_links=False, additional_params=additional_net_params)

    initial_config = InitialConfig(spacing="random", min_gap=5,
                                   lanes_distribution=float("inf"),
                                   edges_distribution=["2", "3", "4", "5"])

    scenario = BBTollScenario(name="bay_bridge_toll",
                              generator_class=BBTollGenerator,
                              vehicles=vehicles,
                              net_params=net_params,
                              initial_config=initial_config,
                              traffic_lights=traffic_lights)

    env = DesiredVelocityEnv(env_params, sumo_params, scenario)

    return SumoExperiment(env, scenario)


if __name__ == "__main__":
    # import the experiment variable
    exp = bottleneck(sumo_binary="sumo-gui")

    # run for a set number of rollouts / time steps
    exp.run(5, 500)
    print(exp.rollout_total_rewards)
    # print(exp.per_step_rewards[0])
    # np.savetxt("rets.csv", np.array(exp.per_step_rewards), delimiter=",")<|MERGE_RESOLUTION|>--- conflicted
+++ resolved
@@ -69,23 +69,10 @@
     flow_dist = np.ones(NUM_LANES)/NUM_LANES
 
     inflow = InFlows()
-<<<<<<< HEAD
-    for i in range(NUM_LANES):
-        lane_num = str(i)
-        veh_per_hour = flow_rate * flow_dist[i]
-        print(veh_per_hour)
-        veh_per_second = veh_per_hour/3600
-        print(veh_per_second)
-        inflow.add(veh_type="human", edge="1", probability=veh_per_second*0.70,#vehsPerHour=veh_per_hour *0.8,
-                   departLane=lane_num, departSpeed=10)
-        inflow.add(veh_type="followerstopper", edge="1", probability=veh_per_second*0.30,#vehsPerHour=veh_per_hour * 0.2,
-                   departLane=lane_num, departSpeed=10)
-=======
     inflow.add(veh_type="human", edge="1", vehs_per_hour=flow_rate*(1-AV_FRAC),#vehsPerHour=veh_per_hour *0.8,
                departLane="random", departSpeed=10)
     inflow.add(veh_type="followerstopper", edge="1", vehs_per_hour=flow_rate*AV_FRAC,#vehsPerHour=veh_per_hour * 0.2,
                departLane="random", departSpeed=10)
->>>>>>> 4374f317
 
     traffic_lights = TrafficLights()
     if not DISABLE_TB:
